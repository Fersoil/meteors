# API Reference

Structure:

- [API Reference](#api-reference)
  - [Meteors](#meteors)
<<<<<<< HEAD
    - [Attribution Methods](#attribution-methods)
      - [Lime](#lime)
      - [Lime Base](#lime-base)
      - [Integrated Gradients](#integrated-gradients)
      - [InputXGradients](#inputxgradients)
      - [Occlusion](#occlusion)
      - [Saliency](#saliency)
      - [Noise Tunnel](#noise-tunnel)
      - [Hyper Noise Tunnel]
    - [Image](#image)
=======
    - [Lime](#lime)
    - [Lime Base](#lime-base)
    - [HyperSpectral Image](#hsi)
>>>>>>> be627e4a

## Meteors

The architecture of the package can be seem on the UML diagram:
![UML diagram of package structure](./img/UML-attribution-methods.png)

### Attribution Methods

::: src.meteors.attr

This module consists of all the attribution methods of the package. It is heavily inspired by the `attr` module of the `captum` package, but is adapted to the multispectral images.

#### Lime

::: src.meteors.attr.lime

An adapted implementation of Lime, which supports handling the multispectral images.

#### Lime Base

The Lime Base class was adapted from the Captum Lime implementation. This adaptation builds upon the original work, extending and customizing it for specific use cases within this project. To see the original implementation, please refer to the [Captum repository](https://captum.ai/api/_modules/captum/attr/_core/lime.html#LimeBase).

<<<<<<< HEAD
#### Integrated Gradients

::: src.meteors.attr.integrated_gradients

#### InputXGradients

::: src.meteors.attr.input_x_gradients

#### Occlusion

::: src.meteors.attr.occlusion

#### Saliency

::: src.meteors.attr.saliency

#### Noise Tunnel

::: src.meteors.attr.noise_tunnel

#### Hyper Noise Tunnel

::: src.meteors.attr.hyper_noise_tunnel

Hyper Noise Tunnel is our novel method, designed specifically to explain hyperspectral satellite images. It is inspired by the behaviour of the classical Noise Tunnel (Smooth Grad) method, but instead of sampling noise into the original image, it randomly removes some of the bands. In the process, the created _noised_ samples are close to the distribution of the original image, yet differ enough to smoothen the produced attribution map.

### Image

::: src.meteors.image

The base image class, that stores the data and additional parameters of a multispectral image. It carries information about the image, binary mask, the orientation of the image, etc. Also allows to manipulate the image easily and integrate it with different elements of the package.
=======
### HyperSpectral Image

::: src.meteors.hsi
>>>>>>> be627e4a
<|MERGE_RESOLUTION|>--- conflicted
+++ resolved
@@ -4,7 +4,6 @@
 
 - [API Reference](#api-reference)
   - [Meteors](#meteors)
-<<<<<<< HEAD
     - [Attribution Methods](#attribution-methods)
       - [Lime](#lime)
       - [Lime Base](#lime-base)
@@ -14,12 +13,7 @@
       - [Saliency](#saliency)
       - [Noise Tunnel](#noise-tunnel)
       - [Hyper Noise Tunnel]
-    - [Image](#image)
-=======
-    - [Lime](#lime)
-    - [Lime Base](#lime-base)
     - [HyperSpectral Image](#hsi)
->>>>>>> be627e4a
 
 ## Meteors
 
@@ -42,7 +36,6 @@
 
 The Lime Base class was adapted from the Captum Lime implementation. This adaptation builds upon the original work, extending and customizing it for specific use cases within this project. To see the original implementation, please refer to the [Captum repository](https://captum.ai/api/_modules/captum/attr/_core/lime.html#LimeBase).
 
-<<<<<<< HEAD
 #### Integrated Gradients
 
 ::: src.meteors.attr.integrated_gradients
@@ -69,13 +62,6 @@
 
 Hyper Noise Tunnel is our novel method, designed specifically to explain hyperspectral satellite images. It is inspired by the behaviour of the classical Noise Tunnel (Smooth Grad) method, but instead of sampling noise into the original image, it randomly removes some of the bands. In the process, the created _noised_ samples are close to the distribution of the original image, yet differ enough to smoothen the produced attribution map.
 
-### Image
-
-::: src.meteors.image
-
-The base image class, that stores the data and additional parameters of a multispectral image. It carries information about the image, binary mask, the orientation of the image, etc. Also allows to manipulate the image easily and integrate it with different elements of the package.
-=======
 ### HyperSpectral Image
 
-::: src.meteors.hsi
->>>>>>> be627e4a
+::: src.meteors.hsi